//
//  CDVPluginResult+CULPlugin.m
//
//  Created by Nikolay Demyankov on 15.09.15.
//

#import "CDVPluginResult+CULPlugin.h"

#pragma mark keys for the message structure

// event name
static NSString *const EVENT = @"event";

// message data block
static NSString *const DATA = @"data";

#pragma mark keys for the message data block

// path part from the url
static NSString *const PATH_ATTRIBUTE = @"path";

// scheme from the url
static NSString *const SCHEME_ATTRIBUTE = @"scheme";

// host name from the url
static NSString *const HOST_ATTRIBUTE = @"host";

// hash (fragment) from the url; data after '#'
static NSString *const HASH_ATTRIBUTE = @"hash";

// launch url without any changes
static NSString *const ORIGIN_ATTRIBUTE = @"url";

// query parameters from the url; data after '?'
static NSString *const URL_PARAMS_ATTRIBUTE = @"params";

@implementation CDVPluginResult (CULPlugin)

#pragma mark Public API

+ (instancetype)resultWithHost:(CULHost *)host originalURL:(NSURL *)originalURL {
    NSDictionary *message = [self prepareMessageForHost:host originalURL:originalURL];
    
    CDVPluginResult *result = [CDVPluginResult resultWithStatus:CDVCommandStatus_OK messageAsDictionary:message];
    [result setKeepCallbackAsBool:YES];
    
    return result;
}

- (BOOL)isResultForEvent:(NSString *)eventName {
    NSString *eventInMessage = [self eventName];
    if (eventInMessage.length == 0 || eventName.length == 0) {
        return NO;
    }
    
    return [eventInMessage isEqualToString:eventName];
}

- (NSString *)eventName {
    if (self.message == nil || ![self.message isKindOfClass:[NSDictionary class]]) {
        return nil;
    }
    
    NSDictionary *data = self.message;
    
    return data[EVENT];
}

#pragma mark Private API

/**
 *  Create dictionary for message, that should be send to JS.
 *  Holds event name and event details.
 *
 *  @param host        host entry that corresponds to the url
 *  @param originalURL launch url
 *
 *  @return messasge dictionary
 */
+ (NSDictionary *)prepareMessageForHost:(CULHost *)host originalURL:(NSURL *)originalURL {
    NSURLComponents *urlComponents = [NSURLComponents componentsWithURL:originalURL resolvingAgainstBaseURL:YES];
    NSMutableDictionary *messageDict = [[NSMutableDictionary alloc] init];
    
    // set event name
    NSString *eventName = [self getEventNameBasedOnHost:host originalURLComponents:urlComponents];
    [messageDict setObject:eventName forKey:EVENT];
    
    // set event details
    NSDictionary *data = [self getDataDictionaryForURLComponents:urlComponents];
    [messageDict setObject:data forKey:DATA];
    
    return messageDict;
}

/**
 *  Find event name based on the launch url and corresponding host entry.
 *
 *  @param host          host entry
 *  @param urlComponents launch url components
 *
 *  @return event name
 */
+ (NSString *)getEventNameBasedOnHost:(CULHost *)host originalURLComponents:(NSURLComponents *)urlComponents {
    NSString *eventName = host.event;
<<<<<<< HEAD
    NSArray *hostPaths = host.paths;
    NSString *originalPath = urlComponents.path;
=======
    NSArray<CULPath *> *hostPaths = host.paths;
    NSString *originalPath = urlComponents.path.lowercaseString;
>>>>>>> 72d0d5d9
    
    if (originalPath.length == 0) {
        return eventName;
    }

    for (CULPath *hostPath in hostPaths) {
        NSRange range = [originalPath rangeOfString:hostPath.url options:NSRegularExpressionSearch];
        if (range.location != NSNotFound && range.location == 0) {
            eventName = hostPath.event;
            break;
        }
    }
    
    return eventName;
}

/**
 *  Create dictionary with event details.
 *
 *  @param originalURLComponents launch url components
 *
 *  @return dictionary with url information
 */
+ (NSDictionary *)getDataDictionaryForURLComponents:(NSURLComponents *)originalURLComponents {
    NSMutableDictionary *dataDict = [[NSMutableDictionary alloc] init];
    
    NSString *originUrl = originalURLComponents.URL.absoluteString;
    NSString *host = originalURLComponents.host ? originalURLComponents.host : @"";
    NSString *path = originalURLComponents.path ? originalURLComponents.path : @"";
    NSString *scheme = originalURLComponents.scheme ? originalURLComponents.scheme : @"";
    NSString *hash = originalURLComponents.fragment ? originalURLComponents.fragment : @"";

    [dataDict setObject:originUrl forKey:ORIGIN_ATTRIBUTE];
    [dataDict setObject:host forKey:HOST_ATTRIBUTE];
    [dataDict setObject:path forKey:PATH_ATTRIBUTE];
    [dataDict setObject:scheme forKey:SCHEME_ATTRIBUTE];
    [dataDict setObject:hash forKey:HASH_ATTRIBUTE];
    
    // set query params
    NSArray *queryItems = originalURLComponents.queryItems;
    NSMutableDictionary *qParams = [[NSMutableDictionary alloc] init];
    for (NSURLQueryItem *qItem in queryItems) {
        NSString *value = qItem.value ? qItem.value : @"";
        [qParams setValue:value forKey:qItem.name];
    }
    [dataDict setObject:qParams forKey:URL_PARAMS_ATTRIBUTE];
    
    return dataDict;
}

@end<|MERGE_RESOLUTION|>--- conflicted
+++ resolved
@@ -40,10 +40,10 @@
 
 + (instancetype)resultWithHost:(CULHost *)host originalURL:(NSURL *)originalURL {
     NSDictionary *message = [self prepareMessageForHost:host originalURL:originalURL];
-    
+
     CDVPluginResult *result = [CDVPluginResult resultWithStatus:CDVCommandStatus_OK messageAsDictionary:message];
     [result setKeepCallbackAsBool:YES];
-    
+
     return result;
 }
 
@@ -52,7 +52,7 @@
     if (eventInMessage.length == 0 || eventName.length == 0) {
         return NO;
     }
-    
+
     return [eventInMessage isEqualToString:eventName];
 }
 
@@ -60,9 +60,9 @@
     if (self.message == nil || ![self.message isKindOfClass:[NSDictionary class]]) {
         return nil;
     }
-    
+
     NSDictionary *data = self.message;
-    
+
     return data[EVENT];
 }
 
@@ -80,15 +80,15 @@
 + (NSDictionary *)prepareMessageForHost:(CULHost *)host originalURL:(NSURL *)originalURL {
     NSURLComponents *urlComponents = [NSURLComponents componentsWithURL:originalURL resolvingAgainstBaseURL:YES];
     NSMutableDictionary *messageDict = [[NSMutableDictionary alloc] init];
-    
+
     // set event name
     NSString *eventName = [self getEventNameBasedOnHost:host originalURLComponents:urlComponents];
     [messageDict setObject:eventName forKey:EVENT];
-    
+
     // set event details
     NSDictionary *data = [self getDataDictionaryForURLComponents:urlComponents];
     [messageDict setObject:data forKey:DATA];
-    
+
     return messageDict;
 }
 
@@ -102,14 +102,9 @@
  */
 + (NSString *)getEventNameBasedOnHost:(CULHost *)host originalURLComponents:(NSURLComponents *)urlComponents {
     NSString *eventName = host.event;
-<<<<<<< HEAD
     NSArray *hostPaths = host.paths;
-    NSString *originalPath = urlComponents.path;
-=======
-    NSArray<CULPath *> *hostPaths = host.paths;
     NSString *originalPath = urlComponents.path.lowercaseString;
->>>>>>> 72d0d5d9
-    
+
     if (originalPath.length == 0) {
         return eventName;
     }
@@ -121,7 +116,7 @@
             break;
         }
     }
-    
+
     return eventName;
 }
 
@@ -134,7 +129,7 @@
  */
 + (NSDictionary *)getDataDictionaryForURLComponents:(NSURLComponents *)originalURLComponents {
     NSMutableDictionary *dataDict = [[NSMutableDictionary alloc] init];
-    
+
     NSString *originUrl = originalURLComponents.URL.absoluteString;
     NSString *host = originalURLComponents.host ? originalURLComponents.host : @"";
     NSString *path = originalURLComponents.path ? originalURLComponents.path : @"";
@@ -146,7 +141,7 @@
     [dataDict setObject:path forKey:PATH_ATTRIBUTE];
     [dataDict setObject:scheme forKey:SCHEME_ATTRIBUTE];
     [dataDict setObject:hash forKey:HASH_ATTRIBUTE];
-    
+
     // set query params
     NSArray *queryItems = originalURLComponents.queryItems;
     NSMutableDictionary *qParams = [[NSMutableDictionary alloc] init];
@@ -155,7 +150,7 @@
         [qParams setValue:value forKey:qItem.name];
     }
     [dataDict setObject:qParams forKey:URL_PARAMS_ATTRIBUTE];
-    
+
     return dataDict;
 }
 
